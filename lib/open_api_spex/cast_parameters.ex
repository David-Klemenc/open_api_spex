--- conflicted
+++ resolved
@@ -39,12 +39,15 @@
   end
 
   defp create_location_schema(parameters) do
+    properties = Map.new(parameters, fn p -> {p.name, Parameter.schema(p)} end)
+
     %Schema{
       type: :object,
       additionalProperties: false,
-      properties: Map.new(parameters, fn p -> {p.name, Parameter.schema(p)} end),
+      properties: properties,
       required: parameters |> Enum.filter(& &1.required) |> Enum.map(& &1.name)
     }
+    |> maybe_add_additional_properties()
   end
 
   defp schemas_by_location(operation, components) do
@@ -73,27 +76,25 @@
     Object.cast(ctx)
   end
 
-<<<<<<< HEAD
-    location_schema =
-      maybe_add_additional_properties(location_schema, parameter.schema)
-
-    %{location_schema | properties: properties, required: required}
-=======
   defp reduce_cast_results(results) do
     Enum.reduce_while(results, {:ok, %{}}, fn
       {:ok, params}, {:ok, all_params} -> {:cont, {:ok, Map.merge(all_params, params)}}
       cast_error, _ -> {:halt, cast_error}
     end)
->>>>>>> 6ed1584a
   end
 
-  defp maybe_add_additional_properties(
-         %Schema{additionalProperties: false} = location_schema,
-         %Schema{type: :object, additionalProperties: ap}
-       )
-       when ap != false and not is_nil(ap) do
-    %{location_schema | additionalProperties: ap}
+  defp maybe_add_additional_properties(schema) do
+    ap_schema =
+      Enum.reject(
+        schema.properties,
+        fn {_name, %{additionalProperties: ap}} ->
+          is_nil(ap) or ap == false
+        end
+      )
+
+    case ap_schema do
+      [{_, %{additionalProperties: ap}}] -> %{schema | additionalProperties: ap}
+      nil -> schema
+    end
   end
-
-  defp maybe_add_additional_properties(location_schema, _param_schema), do: location_schema
 end